--- conflicted
+++ resolved
@@ -1,12 +1,8 @@
 //! jsonrpc request
 use serde::de::{Deserialize, Deserializer, Error as DeError};
 use serde::ser::{Serialize, Serializer, Error as SerError};
-<<<<<<< HEAD
-use serde_json::value::from_value;
-
-=======
-use serde_json::{value, from_value, Error as JsonError};
->>>>>>> 0523a74a
+use serde_json::{from_value, Error as JsonError};
+
 use super::{Id, Params, Version, Value};
 
 /// Represents jsonrpc request which is a method call.
