[package]
version = "1.0.0"
description = "JSON-RPC 2.0 implementation"
name = "jsonrpc"

[workspace]

[dependencies]
<<<<<<< HEAD
jsonrpc-core = { path = "core" }
jsonrpc-http-server = { path = "http" }
jsonrpc-ipc-server = { path = "ipc" }
jsonrpc-tcp-server = { path = "tcp" }
=======
log = "0.3"
# jsonrpc-core = "3.0"
jsonrpc-core = { path = "../jsonrpc-core" }
hyper = { default-features = false, git = "https://github.com/ethcore/hyper" }
unicase = "1.3"
>>>>>>> 004d1ff4
<|MERGE_RESOLUTION|>--- conflicted
+++ resolved
@@ -6,15 +6,7 @@
 [workspace]
 
 [dependencies]
-<<<<<<< HEAD
 jsonrpc-core = { path = "core" }
 jsonrpc-http-server = { path = "http" }
 jsonrpc-ipc-server = { path = "ipc" }
 jsonrpc-tcp-server = { path = "tcp" }
-=======
-log = "0.3"
-# jsonrpc-core = "3.0"
-jsonrpc-core = { path = "../jsonrpc-core" }
-hyper = { default-features = false, git = "https://github.com/ethcore/hyper" }
-unicase = "1.3"
->>>>>>> 004d1ff4
